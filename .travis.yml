--- conflicted
+++ resolved
@@ -9,26 +9,7 @@
   - BUILD_TARGET=Release
   - BUILD_TARGET=RelWithDebInfo
 install:
-<<<<<<< HEAD
-# Use new clang
-- if [ "${TRAVIS_OS_NAME}" == "linux" ] && [ "$CXX" = "clang++" ]; then export CXX="clang++-3.7" CC="clang-3.7"; fi
-# Detect number of CPU cores
-- export NUMCORES=`grep -c ^processor /proc/cpuinfo` && if [ ! -n "$NUMCORES" ]; then export NUMCORES=`sysctl -n hw.ncpu`; fi
-- echo Using $NUMCORES cores
-# Install dependencies
-- if [ "${TRAVIS_OS_NAME}" == "linux" ]; then ./travis.install_boost.sh; fi
-- if [ "${TRAVIS_OS_NAME}" == "osx" ]; then brew cask install osxfuse && brew install cryptopp; fi
-# Install run_with_fuse.sh
-- mkdir cmake
-- cd cmake
-- wget https://raw.githubusercontent.com/smessmer/travis-utils/master/run_with_fuse.sh
-- chmod +x run_with_fuse.sh
-- cmake --version
-#  Use /dev/urandom when /dev/random is accessed, because travis doesn't have enough entropy
-- if [ "${TRAVIS_OS_NAME}" == "linux" ]; then sudo cp -a /dev/urandom /dev/random; fi
-=======
 - .travisci/install.sh
->>>>>>> 4ca139ce
 script:
 - .travisci/build_and_test.sh
 cache: ccache