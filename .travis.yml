language: cpp
sudo: required
dist: trusty
compiler:
- gcc
- clang
os:
- linux
- osx
matrix:
  allow_failures:
    - os: linux
      compiler: clang
addons:
  apt:
    sources:
      # Both needed for clang 3.7
      - llvm-toolchain-precise-3.7
      - ubuntu-toolchain-r-test
    packages:
    - clang-3.7
    - libcrypto++-dev
    - libfuse-dev
install:
# Use new clang on linux
- if [ "${TRAVIS_OS_NAME}" == "linux" ] && [ "$CXX" = "clang++" ]; then export CXX="clang++-3.7" CC="clang-3.7"; fi
# If using gcc on mac, actually use it ("gcc" just links to clang, but "gcc-4.8" is gcc, https://github.com/travis-ci/travis-ci/issues/2423)
- if [ "${TRAVIS_OS_NAME}" == "osx" ] && ["${CXX}" = "g++" ]; then export CXX="g++-4.8" CC="gcc-4.8"; fi
# Detect number of CPU cores
- export NUMCORES=`grep -c ^processor /proc/cpuinfo` && if [ ! -n "$NUMCORES" ]; then export NUMCORES=`sysctl -n hw.ncpu`; fi
- echo Using $NUMCORES cores
# Install dependencies
- if [ "${TRAVIS_OS_NAME}" == "linux" ]; then ./travis.install_boost.sh; fi
<<<<<<< HEAD
- if [ "${TRAVIS_OS_NAME}" == "osx" ]; then brew upgrade boost && brew install cryptopp osxfuse; fi
# By default, travis only fetches the newest 50 commits. We need more in case we're further from the last version tag, so the build doesn't fail because it can't generate the version number.
- git fetch --unshallow
# Setup target directory
=======
- if [ "${TRAVIS_OS_NAME}" == "osx" ]; then brew upgrade boost && brew cask install osxfuse && brew install cryptopp; fi
# Install run_with_fuse.sh
>>>>>>> 5b1c2aeb
- mkdir cmake
- cd cmake
- cmake --version
#  Use /dev/urandom when /dev/random is accessed, because travis doesn't have enough entropy
- sudo cp -a /dev/urandom /dev/random
script:
- cmake .. -DBUILD_TESTING=on -DCMAKE_BUILD_TYPE=Debug
- make -j$NUMCORES
- ./test/gitversion/gitversion-test
- ./test/cpp-utils/cpp-utils-test
# TODO Also run on osx once fixed
- if [ "${TRAVIS_OS_NAME}" == "linux" ]; then ./test/fspp/fspp-test || exit 1; fi
- ./test/parallelaccessstore/parallelaccessstore-test
- ./test/blockstore/blockstore-test
- ./test/blobstore/blobstore-test
# TODO Also run on osx once fixed
- if [ "${TRAVIS_OS_NAME}" == "linux" ]; then ./test/cryfs/cryfs-test || exit 1; fi
- if [ "${TRAVIS_OS_NAME}" == "linux" ]; then ./test/cryfs-cli/cryfs-cli-test || exit 1; fi<|MERGE_RESOLUTION|>--- conflicted
+++ resolved
@@ -31,15 +31,10 @@
 - echo Using $NUMCORES cores
 # Install dependencies
 - if [ "${TRAVIS_OS_NAME}" == "linux" ]; then ./travis.install_boost.sh; fi
-<<<<<<< HEAD
-- if [ "${TRAVIS_OS_NAME}" == "osx" ]; then brew upgrade boost && brew install cryptopp osxfuse; fi
+- if [ "${TRAVIS_OS_NAME}" == "osx" ]; then brew upgrade boost && brew cask install osxfuse && brew install cryptopp; fi
 # By default, travis only fetches the newest 50 commits. We need more in case we're further from the last version tag, so the build doesn't fail because it can't generate the version number.
 - git fetch --unshallow
 # Setup target directory
-=======
-- if [ "${TRAVIS_OS_NAME}" == "osx" ]; then brew upgrade boost && brew cask install osxfuse && brew install cryptopp; fi
-# Install run_with_fuse.sh
->>>>>>> 5b1c2aeb
 - mkdir cmake
 - cd cmake
 - cmake --version
