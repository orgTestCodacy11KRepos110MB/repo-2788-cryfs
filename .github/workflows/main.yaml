name: CI
on: ['push', 'pull_request']

jobs:
  build:
    name: CI
    strategy:
      fail-fast: false
      matrix:
        os:
          - macos-10.15
          - ubuntu-18.04
          - ubuntu-20.04
        compiler:
          - cxx: g++-7
            cc: gcc-7
            macos_cxx: g++-7
            macos_cc: gcc-7
            homebrew_package: gcc@7
            apt_package: g++-7
          - cxx: g++-8
            cc: gcc-8
            macos_cxx: g++-8
            macos_cc: gcc-8
            homebrew_package: gcc@8
            apt_package: g++-8
          - cxx: g++-9
            cc: gcc-9
            macos_cxx: g++-9
            macos_cc: gcc-9
            apt_package: g++-9
            homebrew_package: gcc@9
#         TODO gcc 10 doesn't work, potentially because cmake doesn't know yet that the STL now depends on pthread. See https://github.com/pothosware/SoapySDRPlay3/issues/5
#           - cxx: g++-10
#             cc: gcc-10
#             macos_cxx: g++-10
#             macos_cc: gcc-10
#             apt_package: g++-10
#             homebrew_package: gcc@10
          - cxx: clang++-7
            cc: clang-7
            macos_cxx: /usr/local/opt/llvm@7/bin/clang++
            macos_cc: /usr/local/opt/llvm@7/bin/clang
            apt_package: clang-7
            homebrew_package: llvm@7
          - cxx: clang++-8
            cc: clang-8
            macos_cxx: /usr/local/opt/llvm@8/bin/clang++
            macos_cc: /usr/local/opt/llvm@8/bin/clang
            apt_package: clang-8
            homebrew_package: llvm@8
          - cxx: clang++-9
            cc: clang-9
            macos_cxx: /usr/local/opt/llvm@9/bin/clang++
            macos_cc: /usr/local/opt/llvm@9/bin/clang
            apt_package: clang-9
            homebrew_package: llvm@9
          # TODO Clang-10 on linux? macos homebrew doesn't seem to have it
          - cxx: clang++-11
            cc: clang-11
            macos_cxx: /usr/local/opt/llvm@11/bin/clang++
            macos_cc: /usr/local/opt/llvm@11/bin/clang
            apt_package: clang-11
            homebrew_package: llvm@11
          # Apple Clang
#           - cxx: clang++
#             cc: clang
#             homebrew_package: ""
        build_type:
          - Debug
          - Release
          - RelWithDebInfo
        extra_cmake_flags: [""]
        extra_cxxflags: [""]
        install_dependencies_manually: [false]
        run_tests: [true]
        include:
          - name: Local dependencies
            os: ubuntu-18.04
            compiler:
              cxx: clang++-11
              cc: clang-11
              apt_package: clang-11
            build_type: RelWithDebInfo
            extra_cmake_flags: -DDEPENDENCY_CONFIG=../cmake-utils/DependenciesFromLocalSystem.cmake
            extra_cxxflags: ""
            install_dependencies_manually: true
            run_tests: true
          - name: Local dependencies
            os: ubuntu-20.04
            compiler:
              cxx: clang++-11
              cc: clang-11
              apt_package: clang-11
            build_type: RelWithDebInfo
            extra_cmake_flags: -DDEPENDENCY_CONFIG=../cmake-utils/DependenciesFromLocalSystem.cmake
            extra_cxxflags: ""
            install_dependencies_manually: true
            run_tests: true
          - name: Werror gcc
            os: ubuntu-20.04
            compiler:
              cxx: g++-9
              cc: gcc-9
              apt_package: g++-9
            build_type: RelWithDebInfo
            extra_cmake_flags: -DUSE_WERROR=on
            extra_cxxflags: ""
            install_dependencies_manually: false
            run_tests: false
          - name: Werror clang
            os: ubuntu-20.04
            compiler:
              cxx: clang++-11
              cc: clang-11
              apt_package: clang++-11
            build_type: RelWithDebInfo
            extra_cmake_flags: -DUSE_WERROR=on
            extra_cxxflags: ""
            install_dependencies_manually: false
            run_tests: false
          - name: No compatibility
            os: ubuntu-20.04
            compiler:
              cxx: clang++-11
              cc: clang-11
              apt_package: clang++-11
            build_type: RelWithDebInfo
            extra_cmake_flags: ""
            extra_cxxflags: "-DCRYFS_NO_COMPATIBILITY"
            install_dependencies_manually: false
            run_tests: false
    runs-on: ${{matrix.os}}
    env:
      # Setting conan cache dir to a location where our Github Cache Action can find it
      CONAN_USER_HOME: "${{ github.workspace }}/conan-cache/"
    steps:
      - name: Checkout
        uses: actions/checkout@v1
      #TODO Ideally, all the setup actions would be in their own subaction, but Github doesn't support using third party actions (e.g. cache) from nested actions yet, see https://github.com/actions/runner/issues/862
      - name: Install OSX dependencies
        if: ${{ runner.os == 'macOS' }}
        shell: bash
        run: |
          brew install ninja macfuse libomp ccache ${{matrix.compiler.homebrew_package}}
      - name: Install Linux dependencies
        if: ${{ runner.os == 'Linux' }}
        shell: bash
        run: |
          if [[ "${{matrix.os}}" == "ubuntu-18.04" ]]; then
            echo Adding apt repositories for newer clang versions on Ubuntu 18.04
            wget -O - https://apt.llvm.org/llvm-snapshot.gpg.key|sudo apt-key add -
            sudo touch /etc/apt/sources.list.d/clang.list
            sudo chmod o+w /etc/apt/sources.list.d/clang.list
            echo "deb http://apt.llvm.org/bionic/ llvm-toolchain-bionic-11 main" >> /etc/apt/sources.list.d/clang.list
            echo "deb-src http://apt.llvm.org/bionic/ llvm-toolchain-bionic-11 main" >> /etc/apt/sources.list.d/clang.list
            sudo chmod o-w /etc/apt/sources.list.d/clang.list
          elif [[ "${{matrix.os}}" == "ubuntu-20.04" ]]; then
            echo Adding apt repositories for newer clang versions on Ubuntu 20.04
            wget -O - https://apt.llvm.org/llvm-snapshot.gpg.key|sudo apt-key add -
            sudo touch /etc/apt/sources.list.d/clang.list
            sudo chmod o+w /etc/apt/sources.list.d/clang.list
            echo "deb http://apt.llvm.org/focal/ llvm-toolchain-focal-11 main" >> /etc/apt/sources.list.d/clang.list
            echo "deb-src http://apt.llvm.org/focal/ llvm-toolchain-focal-11 main" >> /etc/apt/sources.list.d/clang.list
            sudo chmod o-w /etc/apt/sources.list.d/clang.list
          fi
          sudo apt-get update
          sudo apt-get install ninja-build libcurl4-openssl-dev libfuse-dev ccache ${{matrix.compiler.apt_package}}
<<<<<<< HEAD
      - name: Install local dependencies
        if: ${{ matrix.install_dependencies_manually }}
        uses: ./.github/workflows/actions/install_local_dependencies
=======
      - name: Speed up random generator
        if: ${{ runner.os == 'Linux' }}
        run: |
          set -v
          # Use /dev/urandom when /dev/random is accessed to use less entropy
          sudo cp -a /dev/urandom /dev/random
        shell: bash
>>>>>>> 4498352f
      - name: Find pip cache location
        id: pip_cache_dir
        run: |
          # We need at least pip 20.1 to get the "pip cache dir" command. Ubuntu doesn't have pip 20.1 by default yet, let's upgrade it
          python3 -m pip install -U pip
          python3 -m pip --version
          echo "::set-output name=pip_cache_dir::$(python3 -m pip cache dir)"
        shell: bash
      - name: Retrieve pip cache
        # We're using an S3 based cache because the standard GitHub Action cache (actions/cache) only gives us 5GB of storage and we need more
        uses: leroy-merlin-br/action-s3-cache@8d75079437b388688b9ea9c7d73dff4ef975c5fa # v1.0.5
        with:
          action: get
          aws-access-key-id: ${{ secrets.CACHE_AWS_ACCESS_KEY_ID }}
          aws-secret-access-key: ${{ secrets.CACHE_AWS_SECRET_ACCESS_KEY }}
          aws-region: ${{ secrets.CACHE_AWS_REGION }}
          bucket: ${{ secrets.CACHE_AWS_S3_BUCKET }}
          key: v0-${{ runner.os }}-${{ matrix.os }}-setup-pip
      - name: Install Conan
        shell: bash
        run: |
          # Using "python3 -m pip" instead of "pip3" to make sure we get the same pip that we queried the cache dir for the Github Cache action
          if [[ "${{matrix.os}}" == "ubuntu-18.04" ]]; then
            python3 -m pip install setuptools
          fi
          python3 -m pip install conan
      - name: Save pip cache
        uses: leroy-merlin-br/action-s3-cache@8d75079437b388688b9ea9c7d73dff4ef975c5fa # v1.0.5
        with:
          action: put
          aws-access-key-id: ${{ secrets.CACHE_AWS_ACCESS_KEY_ID }}
          aws-secret-access-key: ${{ secrets.CACHE_AWS_SECRET_ACCESS_KEY }}
          aws-region: ${{ secrets.CACHE_AWS_REGION }}
          bucket: ${{ secrets.CACHE_AWS_S3_BUCKET }}
          key: v0-${{ runner.os }}-${{ matrix.os }}-setup-pip
          artifacts: ${{ steps.pip_cache_dir.outputs.pip_cache_dir }}
      #TODO Ideally, the Setup ccache step would be part of the build action, but Github doesn't support nested actions yet, see https://github.com/actions/runner/issues/862
      - name: Configure ccache
        shell: bash
        run: |
          set -v
          ccache --set-config=compiler_check=content
          ccache --set-config=max_size=500M
          ccache --set-config=cache_dir=${{github.workspace}}/.ccache
          ccache --set-config=compression=true
          ccache --set-config=sloppiness=include_file_mtime,include_file_ctime
          echo CCache config:
          ccache -p
          echo Clearing ccache statistics
          ccache -z
      - name: Hash flags
        id: hash_flags
        run: |
          echo "::set-output name=hash_flags::$(echo __${{matrix.extra_cmake_flags}}__${{matrix.extra_cxxflags}}__ | md5sum)"
        shell: bash
      - name: Retrieve ccache cache
        # We're using an S3 based cache because the standard GitHub Action cache (actions/cache) only gives us 5GB of storage and we need more
        uses: leroy-merlin-br/action-s3-cache@8d75079437b388688b9ea9c7d73dff4ef975c5fa # v1.0.5
        with:
          action: get
          aws-access-key-id: ${{ secrets.CACHE_AWS_ACCESS_KEY_ID }}
          aws-secret-access-key: ${{ secrets.CACHE_AWS_SECRET_ACCESS_KEY }}
          aws-region: ${{ secrets.CACHE_AWS_REGION }}
          bucket: ${{ secrets.CACHE_AWS_S3_BUCKET }}
          key: v0-${{ runner.os }}-${{ matrix.os }}-ccache__${{matrix.compiler.cxx}}__${{matrix.compiler.cc}}__${{matrix.build_type}}__${{steps.hash_flags.outputs.hash_flags}}__
      - name: Show ccache statistics
        shell: bash
        run: |
          set -v
          ccache -s
      # TODO Ideally, the Setup conan cache step would be part of the build action, but Github doesn't support nested actions yet, see https://github.com/actions/runner/issues/862
      - name: Retrieve conan cache
        # We're using an S3 based cache because the standard GitHub Action cache (actions/cache) only gives us 5GB of storage and we need more
        uses: leroy-merlin-br/action-s3-cache@8d75079437b388688b9ea9c7d73dff4ef975c5fa # v1.0.5
        with:
          action: get
          aws-access-key-id: ${{ secrets.CACHE_AWS_ACCESS_KEY_ID }}
          aws-secret-access-key: ${{ secrets.CACHE_AWS_SECRET_ACCESS_KEY }}
          aws-region: ${{ secrets.CACHE_AWS_REGION }}
          bucket: ${{ secrets.CACHE_AWS_S3_BUCKET }}
          key: v0-${{ runner.os }}-${{ matrix.os }}-conancache__${{matrix.compiler.cxx}}__${{matrix.compiler.cc}}__${{matrix.build_type}}__
      - name: Build (macOS)
        if: ${{ runner.os == 'macOS' }}
        uses: ./.github/workflows/actions/run_build
        with:
          cxx: ${{ matrix.compiler.macos_cxx }}
          cc: ${{ matrix.compiler.macos_cc }}
          build_type: ${{ matrix.build_type }}
      - name: Build (Linux)
        if: ${{ runner.os == 'Linux' }}
        uses: ./.github/workflows/actions/run_build
        with:
          cxx: ${{ matrix.compiler.cxx }}
          cc: ${{ matrix.compiler.cc }}
          build_type: ${{ matrix.build_type }}
          extra_cmake_flags: ${{ matrix.extra_cmake_flags }}
          extra_cxxflags: ${{ matrix.extra_cxxflags }}
      - name: Show ccache statistics
        shell: bash
        run: |
          set -v
          ccache -s
      - name: Reduce ccache size
        if: ${{ runner.os == 'macOS' }}
        shell: bash
        run: |
          set -v
          ccache --evict-older-than 7d
          ccache -s
      - name: Save ccache cache
        uses: leroy-merlin-br/action-s3-cache@8d75079437b388688b9ea9c7d73dff4ef975c5fa # v1.0.5
        with:
          action: put
          aws-access-key-id: ${{ secrets.CACHE_AWS_ACCESS_KEY_ID }}
          aws-secret-access-key: ${{ secrets.CACHE_AWS_SECRET_ACCESS_KEY }}
          aws-region: ${{ secrets.CACHE_AWS_REGION }}
          bucket: ${{ secrets.CACHE_AWS_S3_BUCKET }}
          key: v0-${{ runner.os }}-${{ matrix.os }}-ccache__${{matrix.compiler.cxx}}__${{matrix.compiler.cc}}__${{matrix.build_type}}__${{steps.hash_flags.outputs.hash_flags}}__
          artifacts: ${{ github.workspace }}/.ccache
      - name: Save conan cache
        uses: leroy-merlin-br/action-s3-cache@8d75079437b388688b9ea9c7d73dff4ef975c5fa # v1.0.5
        with:
          action: put
          aws-access-key-id: ${{ secrets.CACHE_AWS_ACCESS_KEY_ID }}
          aws-secret-access-key: ${{ secrets.CACHE_AWS_SECRET_ACCESS_KEY }}
          aws-region: ${{ secrets.CACHE_AWS_REGION }}
          bucket: ${{ secrets.CACHE_AWS_S3_BUCKET }}
          key: v0-${{ runner.os }}-${{ matrix.os }}-conancache__${{matrix.compiler.cxx}}__${{matrix.compiler.cc}}__${{matrix.build_type}}__
          artifacts: ${{ env.CONAN_USER_HOME }}
      - name: Test
        if: ${{ matrix.run_tests }}
        uses: ./.github/workflows/actions/run_tests<|MERGE_RESOLUTION|>--- conflicted
+++ resolved
@@ -166,19 +166,16 @@
           fi
           sudo apt-get update
           sudo apt-get install ninja-build libcurl4-openssl-dev libfuse-dev ccache ${{matrix.compiler.apt_package}}
-<<<<<<< HEAD
+      - name: Speed up random generator
+        if: ${{ runner.os == 'Linux' }}
+        run: |
+          set -v
+          # Use /dev/urandom when /dev/random is accessed to use less entropy
+          sudo cp -a /dev/urandom /dev/random
+        shell: bash
       - name: Install local dependencies
         if: ${{ matrix.install_dependencies_manually }}
         uses: ./.github/workflows/actions/install_local_dependencies
-=======
-      - name: Speed up random generator
-        if: ${{ runner.os == 'Linux' }}
-        run: |
-          set -v
-          # Use /dev/urandom when /dev/random is accessed to use less entropy
-          sudo cp -a /dev/urandom /dev/random
-        shell: bash
->>>>>>> 4498352f
       - name: Find pip cache location
         id: pip_cache_dir
         run: |
