#pragma once
#ifndef MESSMER_CRYFS_TEST_CLI_TESTUTILS_CLITEST_H
#define MESSMER_CRYFS_TEST_CLI_TESTUTILS_CLITEST_H

#include <gtest/gtest.h>
#include <gmock/gmock.h>
#include <cpp-utils/tempfile/TempDir.h>
#include <cpp-utils/tempfile/TempFile.h>
#include <cryfs-cli/Cli.h>
#include <cryfs-cli/VersionChecker.h>
#include <cpp-utils/logging/logging.h>
#include <cpp-utils/process/subprocess.h>
#include <cpp-utils/network/FakeHttpClient.h>
#include "../../cryfs/testutils/MockConsole.h"
<<<<<<< HEAD
#include "../../cryfs/testutils/TestWithFakeHomeDirectory.h"
=======
#include <cryfs/ErrorCodes.h>
#include <cpp-utils/testutils/CaptureStderrRAII.h>
>>>>>>> 5948f63f

class CliTest : public ::testing::Test, TestWithFakeHomeDirectory {
public:
    CliTest(): _basedir(), _mountdir(), basedir(_basedir.path()), mountdir(_mountdir.path()), logfile(), configfile(false), console(std::make_shared<MockConsole>()) {}

    cpputils::TempDir _basedir;
    cpputils::TempDir _mountdir;
    boost::filesystem::path basedir;
    boost::filesystem::path mountdir;
    cpputils::TempFile logfile;
    cpputils::TempFile configfile;
    std::shared_ptr<MockConsole> console;

    cpputils::unique_ref<cpputils::HttpClient> _httpClient() {
        cpputils::unique_ref<cpputils::FakeHttpClient> httpClient = cpputils::make_unique_ref<cpputils::FakeHttpClient>();
        httpClient->addWebsite("https://www.cryfs.org/version_info.json", "{\"version_info\":{\"current\":\"0.8.5\"}}");
        return std::move(httpClient);
    }

    int run(std::vector<const char*> args) {
        std::vector<const char*> _args;
        _args.reserve(args.size()+1);
        _args.push_back("cryfs");
        for (const char *arg : args) {
            _args.push_back(arg);
        }
        auto &keyGenerator = cpputils::Random::PseudoRandom();
        // Write 2x 'pass\n' to stdin so Cryfs can read it as password (+ password confirmation prompt)
        std::cin.putback('\n'); std::cin.putback('s'); std::cin.putback('s'); std::cin.putback('a'); std::cin.putback('p');
        std::cin.putback('\n'); std::cin.putback('s'); std::cin.putback('s'); std::cin.putback('a'); std::cin.putback('p');
        // Run Cryfs
<<<<<<< HEAD
        cryfs::Cli(keyGenerator, cpputils::SCrypt::TestSettings, console).main(_args.size(), _args.data(), _httpClient());
=======
        return cryfs::Cli(keyGenerator, cpputils::SCrypt::TestSettings, console, _httpClient()).main(_args.size(), _args.data());
>>>>>>> 5948f63f
    }

    void EXPECT_EXIT_WITH_HELP_MESSAGE(std::vector<const char*> args, const std::string &message, cryfs::ErrorCode errorCode) {
        EXPECT_RUN_ERROR(args, (".*Usage:.*"+message).c_str(), errorCode);
    }

    void EXPECT_RUN_ERROR(std::vector<const char*> args, const char* message, cryfs::ErrorCode errorCode) {
        cpputils::CaptureStderrRAII capturedStderr;
        int exit_code = run(args);
        capturedStderr.EXPECT_MATCHES(string(".*") + message + ".*");
        EXPECT_EQ(exitCode(errorCode), exit_code);
    }

    void EXPECT_RUN_SUCCESS(std::vector<const char*> args, const boost::filesystem::path &mountDir) {
        //TODO Make this work when run in background
        ASSERT(std::find(args.begin(), args.end(), string("-f")) != args.end(), "Currently only works if run in foreground");
        std::thread unmountThread([&mountDir] {
            int returncode = -1;
            while (returncode != 0) {
#ifdef __APPLE__
                returncode = cpputils::Subprocess::callAndGetReturnCode(std::string("umount ") + mountDir.c_str() + " 2>/dev/null");
#else
                returncode = cpputils::Subprocess::callAndGetReturnCode(std::string("fusermount -u ") + mountDir.c_str() + " 2>/dev/null");
#endif
                //std::this_thread::sleep_for(std::chrono::milliseconds(50)); // TODO Is this the test case duration? Does a shorter interval make the test case faster?
            }
        });
        testing::internal::CaptureStdout();
        run(args);
        unmountThread.join();
        EXPECT_THAT(testing::internal::GetCapturedStdout(), testing::MatchesRegex(".*Mounting filesystem.*"));
    }
};

#endif<|MERGE_RESOLUTION|>--- conflicted
+++ resolved
@@ -12,12 +12,9 @@
 #include <cpp-utils/process/subprocess.h>
 #include <cpp-utils/network/FakeHttpClient.h>
 #include "../../cryfs/testutils/MockConsole.h"
-<<<<<<< HEAD
 #include "../../cryfs/testutils/TestWithFakeHomeDirectory.h"
-=======
 #include <cryfs/ErrorCodes.h>
 #include <cpp-utils/testutils/CaptureStderrRAII.h>
->>>>>>> 5948f63f
 
 class CliTest : public ::testing::Test, TestWithFakeHomeDirectory {
 public:
@@ -49,11 +46,7 @@
         std::cin.putback('\n'); std::cin.putback('s'); std::cin.putback('s'); std::cin.putback('a'); std::cin.putback('p');
         std::cin.putback('\n'); std::cin.putback('s'); std::cin.putback('s'); std::cin.putback('a'); std::cin.putback('p');
         // Run Cryfs
-<<<<<<< HEAD
-        cryfs::Cli(keyGenerator, cpputils::SCrypt::TestSettings, console).main(_args.size(), _args.data(), _httpClient());
-=======
-        return cryfs::Cli(keyGenerator, cpputils::SCrypt::TestSettings, console, _httpClient()).main(_args.size(), _args.data());
->>>>>>> 5948f63f
+        return cryfs::Cli(keyGenerator, cpputils::SCrypt::TestSettings, console).main(_args.size(), _args.data(), _httpClient());
     }
 
     void EXPECT_EXIT_WITH_HELP_MESSAGE(std::vector<const char*> args, const std::string &message, cryfs::ErrorCode errorCode) {
