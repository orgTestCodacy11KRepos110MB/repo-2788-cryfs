--- conflicted
+++ resolved
@@ -264,7 +264,7 @@
 void Fuse::_removeAndWarnIfExists(vector<string> *fuseOptions, const std::string &option) {
   auto found = std::find(fuseOptions->begin(), fuseOptions->end(), option);
   if (found != fuseOptions->end()) {
-    LOG(WARN) << "The fuse option " << option << " only works when running in foreground. Removing fuse option.";
+    LOG(WARN, "The fuse option {} only works when running in foreground. Removing fuse option.", option);
     do {
       fuseOptions->erase(found);
       found = std::find(fuseOptions->begin(), fuseOptions->end(), option);
@@ -867,14 +867,10 @@
 
 void Fuse::init(fuse_conn_info *conn) {
   UNUSED(conn);
-<<<<<<< HEAD
   try {
     _fs = _init(this);
 
-    LOG(INFO) << "Filesystem started.";
-=======
-  LOG(INFO, "Filesystem started.");
->>>>>>> 4bcad821
+    LOG(INFO, "Filesystem started.");
 
     _running = true;
 
@@ -898,12 +894,8 @@
 }
 
 void Fuse::destroy() {
-<<<<<<< HEAD
   _fs = make_shared<InvalidFilesystem>();
-  LOG(INFO) << "Filesystem stopped.";
-=======
   LOG(INFO, "Filesystem stopped.");
->>>>>>> 4bcad821
   _running = false;
   cpputils::logging::logger()->flush();
 }
