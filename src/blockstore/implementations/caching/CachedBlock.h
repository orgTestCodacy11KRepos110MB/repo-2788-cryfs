--- conflicted
+++ resolved
@@ -24,11 +24,7 @@
 
   void resize(size_t newSize) override;
 
-<<<<<<< HEAD
-  BaseBlockWrapper releaseBaseBlockWrapper();
-=======
   BaseBlockWrapper releaseBaseBlock();
->>>>>>> b34fa5cc
 
 private:
   CachingBlockStore *_blockStore;
