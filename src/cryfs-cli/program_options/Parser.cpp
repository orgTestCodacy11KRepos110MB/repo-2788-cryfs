#include "Parser.h"
#include "utils.h"
#include <iostream>
#include <boost/optional.hpp>
#include <cryfs/config/CryConfigConsole.h>
#include <cryfs-cli/Environment.h>

namespace po = boost::program_options;
namespace bf = boost::filesystem;
using namespace cryfs::program_options;
using cryfs::CryConfigConsole;
using std::pair;
using std::vector;
using std::cerr;
using std::endl;
using std::string;
using boost::optional;
using boost::none;

Parser::Parser(int argc, const char *argv[])
        :_options(_argsToVector(argc, argv)) {
}

vector<string> Parser::_argsToVector(int argc, const char *argv[]) {
    vector<string> result;
    for(int i = 0; i < argc; ++i) {
        result.push_back(argv[i]);
    }
    return result;
}

ProgramOptions Parser::parse(const vector<string> &supportedCiphers) const {
    pair<vector<string>, vector<string>> options = splitAtDoubleDash(_options);
    po::variables_map vm = _parseOptionsOrShowHelp(options.first, supportedCiphers);

    if (!vm.count("base-dir")) {
        std::cerr << "Please specify a base directory.\n";
        _showHelpAndExit();
    }
    if (!vm.count("mount-dir")) {
        std::cerr << "Please specify a mount directory.\n";
        _showHelpAndExit();
    }
    bf::path baseDir = bf::absolute(vm["base-dir"].as<string>());
    bf::path mountDir = bf::absolute(vm["mount-dir"].as<string>());
    optional<bf::path> configfile = none;
    if (vm.count("config")) {
        configfile = bf::absolute(vm["config"].as<string>());
    }
    bool foreground = vm.count("foreground");
    if (foreground) {
        options.second.push_back(const_cast<char*>("-f"));
    }
    optional<double> unmountAfterIdleMinutes = none;
    if (vm.count("unmount-idle")) {
        unmountAfterIdleMinutes = vm["unmount-idle"].as<double>();
    }
    optional<bf::path> logfile = none;
    if (vm.count("logfile")) {
        logfile = bf::absolute(vm["logfile"].as<string>());
    }
    optional<string> cipher = none;
    if (vm.count("cipher")) {
        cipher = vm["cipher"].as<string>();
        _checkValidCipher(*cipher, supportedCiphers);
    }
    optional<uint32_t> blocksizeBytes = none;
    if (vm.count("blocksize")) {
        blocksizeBytes = vm["blocksize"].as<uint32_t>();
    }
    optional<bool> missingBlockIsIntegrityViolation = none;
    if (vm.count("missing-block-is-integrity-violation")) {
        missingBlockIsIntegrityViolation = vm["missing-block-is-integrity-violation"].as<bool>();
    }

    return ProgramOptions(baseDir, mountDir, configfile, foreground, unmountAfterIdleMinutes, logfile, cipher, blocksizeBytes, missingBlockIsIntegrityViolation, options.second);
}

void Parser::_checkValidCipher(const string &cipher, const vector<string> &supportedCiphers) {
    if (std::find(supportedCiphers.begin(), supportedCiphers.end(), cipher) == supportedCiphers.end()) {
        std::cerr << "Invalid cipher: " << cipher << std::endl;
        exit(1);
    }
}

po::variables_map Parser::_parseOptionsOrShowHelp(const vector<string> &options, const vector<string> &supportedCiphers) {
    try {
        return _parseOptions(options, supportedCiphers);
    } catch(const std::exception &e) {
        std::cerr << e.what() << std::endl;
        _showHelpAndExit();
    }
}

po::variables_map Parser::_parseOptions(const vector<string> &options, const vector<string> &supportedCiphers) {
    po::options_description desc;
    po::positional_options_description positional_desc;
    _addAllowedOptions(&desc);
    _addPositionalOptionForBaseDir(&desc, &positional_desc);

    po::variables_map vm;
    vector<const char*> _options = _to_const_char_vector(options);
    po::store(po::command_line_parser(_options.size(), _options.data())
                      .options(desc).positional(positional_desc).run(), vm);
    if (vm.count("help")) {
        _showHelpAndExit();
    }
    if (vm.count("show-ciphers")) {
        _showCiphersAndExit(supportedCiphers);
    }
    po::notify(vm);

    return vm;
}

vector<const char*> Parser::_to_const_char_vector(const vector<string> &options) {
    vector<const char*> result;
    result.reserve(options.size());
    for (const string &option : options) {
        result.push_back(option.c_str());
    }
    return result;
}

void Parser::_addAllowedOptions(po::options_description *desc) {
    po::options_description options("Allowed options");
    string cipher_description = "Cipher to use for encryption. See possible values by calling cryfs with --show-ciphers. Default: ";
    cipher_description += CryConfigConsole::DEFAULT_CIPHER;
    string blocksize_description = "The block size used when storing ciphertext blocks (in bytes). Default: ";
    blocksize_description += std::to_string(CryConfigConsole::DEFAULT_BLOCKSIZE_BYTES);
    options.add_options()
            ("help,h", "show help message")
            ("config,c", po::value<string>(), "Configuration file")
            ("foreground,f", "Run CryFS in foreground.")
<<<<<<< HEAD
            ("cipher", po::value<string>(), "Cipher to use for encryption. See possible values by calling cryfs with --show-ciphers.")
            ("blocksize", po::value<uint32_t>(), "The block size used when storing ciphertext blocks (in bytes).")
            ("missing-block-is-integrity-violation", po::value<bool>(), "Whether to treat a missing block as an integrity violation. This makes sure you notice if an attacker deleted some of your files, but only works in single-client mode. You will not be able to use the file system on other devices.")
=======
            ("cipher", po::value<string>(), cipher_description.c_str())
            ("blocksize", po::value<uint32_t>(), blocksize_description.c_str())
>>>>>>> 54e0ffce
            ("show-ciphers", "Show list of supported ciphers.")
            ("unmount-idle", po::value<double>(), "Automatically unmount after specified number of idle minutes.")
            ("logfile", po::value<string>(), "Specify the file to write log messages to. If this is not specified, log messages will go to stdout, or syslog if CryFS is running in the background.")
            ;
    desc->add(options);
}

void Parser::_addPositionalOptionForBaseDir(po::options_description *desc, po::positional_options_description *positional) {
    positional->add("base-dir", 1);
    positional->add("mount-dir", 1);
    po::options_description hidden("Hidden options");
    hidden.add_options()
            ("base-dir", po::value<string>(), "Base directory")
            ("mount-dir", po::value<string>(), "Mount directory")
            ;
    desc->add(hidden);
}

[[noreturn]] void Parser::_showCiphersAndExit(const vector<string> &supportedCiphers) {
    for (const auto &cipher : supportedCiphers) {
        std::cerr << cipher << "\n";
    }
    exit(0);
}

[[noreturn]] void Parser::_showHelpAndExit() {
    cerr << "Usage: cryfs [options] baseDir mountPoint [-- [FUSE Mount Options]]\n";
    po::options_description desc;
    _addAllowedOptions(&desc);
    cerr << desc << endl;
    cerr << "Environment variables:\n"
         << "  " << Environment::FRONTEND_KEY << "=" << Environment::FRONTEND_NONINTERACTIVE << "\n"
         << "\tWork better together with tools.\n"
         << "\tWith this option set, CryFS won't ask anything, but use default values\n"
         << "\tfor options you didn't specify on command line. Furthermore, it won't\n"
         << "\task you to enter a new password a second time (password confirmation).\n"
         << "  " << Environment::NOUPDATECHECK_KEY << "=true\n"
         << "\tBy default, CryFS connects to the internet to check for known\n"
         << "\tsecurity vulnerabilities and new versions. This option disables this.\n"
         << endl;
    exit(1);
}<|MERGE_RESOLUTION|>--- conflicted
+++ resolved
@@ -132,14 +132,9 @@
             ("help,h", "show help message")
             ("config,c", po::value<string>(), "Configuration file")
             ("foreground,f", "Run CryFS in foreground.")
-<<<<<<< HEAD
-            ("cipher", po::value<string>(), "Cipher to use for encryption. See possible values by calling cryfs with --show-ciphers.")
-            ("blocksize", po::value<uint32_t>(), "The block size used when storing ciphertext blocks (in bytes).")
-            ("missing-block-is-integrity-violation", po::value<bool>(), "Whether to treat a missing block as an integrity violation. This makes sure you notice if an attacker deleted some of your files, but only works in single-client mode. You will not be able to use the file system on other devices.")
-=======
             ("cipher", po::value<string>(), cipher_description.c_str())
             ("blocksize", po::value<uint32_t>(), blocksize_description.c_str())
->>>>>>> 54e0ffce
+            ("missing-block-is-integrity-violation", po::value<bool>(), "Whether to treat a missing block as an integrity violation. This makes sure you notice if an attacker deleted some of your files, but only works in single-client mode. You will not be able to use the file system on other devices.")
             ("show-ciphers", "Show list of supported ciphers.")
             ("unmount-idle", po::value<double>(), "Automatically unmount after specified number of idle minutes.")
             ("logfile", po::value<string>(), "Specify the file to write log messages to. If this is not specified, log messages will go to stdout, or syslog if CryFS is running in the background.")
