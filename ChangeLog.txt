<<<<<<< HEAD
Version 0.10.0 (unreleased)
---------------
New Features & Improvements:
* Integrity checks ensure you notice when someone modifies your file system.
* File system nodes (files, directories, symlinks) store a parent pointer to the directory that contains them. This information can be used in later versions to resolve some synchronization conflicts.
* Allow mounting using system mount tool and /etc/fstab (e.g. mount -t fuse.cryfs basedir mountdir)
* Performance improvements
* Use relatime instead of strictatime (further performance improvement)
* Pass fuse options directly to cryfs (i.e. 'cryfs basedir mountdir -o allow_other' instead of 'cryfs basedir mountdir -- -o allow_other')
* CryFS tells the operating system to not swap the encryption key to the disk (note: this is best-effort and cannot be guaranteed. Hibernation, for example, will still write the encryption key to the disk)
* New block size options: 4KB and 16KB
* New default block size: 16KB

Fixed bugs:
* `du` shows correct file system size on Mac OS X.

=======
Version 0.9.9 (unreleased)
--------------
Improvements:
* Add --allow-filesystem-upgrade option which will upgrade old file systems without asking the user. This will be especially helpful for GUI tools.
* Add --version option that shows the CryFS version and exits.
>>>>>>> 5fc0b7ca

Version 0.9.8
--------------
Compatibility:
* Runs on Debian with FreeBSD kernel
* Runs on FreeBSD 11.1
* Works with Crypto++ 6.0

Improvements:
* added a man page

Fixed bugs:
* `du` shows correct file system size
* Updated spdlog dependency to fix build on newer systems

Version 0.9.7
--------------
Compatibility:
* Runs on FreeBSD
* Works with Clang++ 3.8 (Debian experimental or newer Ubuntu systems)
* Works with GCC 7

Version 0.9.6
---------------
Fixed bugs:
* Fix potential deadlock
* Fix potential crash

Improvements:
* Allow building with -DCRYFS_UPDATE_CHECKS=off, which will create an executable with disabled update checks (the alternative to disable them in the environment also still works).
* Automatically disable update checks when running in noninteractive mode.
* More detailed error reporting if key derivation fails

Compatibility:
* Compatible with libcurl version >= 7.50.0, and <= 7.21.6 (tested down to 7.19.0)
* Compatible with Crypto++ 5.6.4
* Compatible with compilers running under hardening-wrapper

Version 0.9.5
---------------
Fixed Bugs:
* Fixed a bug that prevented mounting a file system on Mac OS X.
* File system operations correctly update the timestamps (access time, modification time and status change time).
* Reacts correctly to fsync() and fdatasync() syscalls by flushing the corresponding data to the disk.

Improvements:
* When mounting an old file system, CryFS will ask before migrating it to the newest version.
* Operating system tools like the mount command or /proc/self/mountinfo report correct file system type and also report the base directory.
* Compatibility with GCC 6

Version 0.9.4
---------------
Improvements:
* Ciphertext blocks are split into subdirectories (before, all were on top level) to reduce number of files per directory. Some unix tools don't work well with directories with too many entries.

Fixed Bugs:
* Renaming a file to an existing file (i.e. overwriting an existing file) didn't free the allocated memory for the overwritten file
* Renaming a file to an existing file could hurt an invariant in the directory layout (directory entries have to be sorted) and doing so could cause files to seemingly disappear.
* Fix a potential deadlock in the cache

Compatibility:
* The generated .deb packages work for any Ubuntu/Debian based distribution, but will not install the package source for automatic updates if it's an unsupported operating system.

Version 0.9.3
---------------
New Features:
* The ciphertext block size is configurable. You can use the "--blocksize" command line argument.
  If not specified, CryFS will ask you for a block size when creating a file system.
* It's easier for tools and scripts to use CryFS:
  If an environment variable CRYFS_FRONTEND=noninteractive is set, we don't ask for options
  (but take default values for everything that's not specified on command line).
  Furthermore, in noninteractive mode, we won't ask for password confirmation when creating a file system.
  The password only has to be sent once to stdin.
* You can disable the automatic update check by setting CRYFS_NO_UPDATE_CHECK=true in your environment.

Fixed Bugs:
* Building CryFS from the GitHub tarball (i.e. when there is no .git directory present) works.
* A bug in the fstat implementation caused problems with some text editors (e.g. nano) falsely thinking a file changed since they opened it.
* When trying to rename a file to an already existing file name, a bug deleted it instead.
* Rename operation allows overwriting existing files, as specified in the rename(2) man page.

Compatibility:
* The generated .deb packages for Debian also work for the Devuan operating system.

Version 0.9.2
---------------
* Experimental support for installing CryFS on Mac OS X using homebrew
  (0.9.2 is not released for Linux)

Version 0.9.1
---------------
* Report file system usage statistics to the operating system (e.g. amount of space used). This information can be queried using the 'df' tool on linux. See https://github.com/cryfs/cryfs/commit/68acc27e88ff5209ca55ddb4e91f5a449d77fb54
* Use stronger scrypt parameters when generating the config file key from the user password. This makes it a bit more secure, but also takes a bit longer to load a file system. See https://github.com/cryfs/cryfs/commit/7f1493ab9210319cab008e71d4ee8f4d7d920f39
* Fix a bug where deleting a non-empty directory could leave some blocks over. See https://github.com/cryfs/cryfs/commit/df041ac84511e4560c4f099cd8cc089d08e05737

Version 0.9.0
---------------
  (warning) file systems created with earlier CryFS versions are incompatible with this release.
* Fully support file access times
* Fix: Password is read from stdin, not from glibc getpass(). This enables external tools (e.g. GUIs) to pass in the password without problems.
* Remove --extpass parameter, because that encourages tool writers to do bad things like storing a password in a file and using --extpass="cat filename".
  The password can now be passed in to stdin without problems, so tools should use that.
* Works with zuluMount GUI, https://mhogomchungu.github.io/zuluCrypt/
* Introduce version flags for file system entities to allow future CryFS versions to be backwards-compatible even if the format changes.
* (for developers) New git repository layout. All subrepositories have been merged to one directory.
* (for developers) Using CMake instead of biicode as build system.

Version 0.8.6
---------------
* Fix a deadlock that was caused when a very high load of parallel resize operations was issued, see https://github.com/cryfs/cryfs/issues/3
* Fix a bug that prevented deleting symlinks, see https://github.com/cryfs/cryfs/issues/2
* Gracefully accept modifications to the file access times instead of failing, although they're not stored yet (they will be stored in 0.9.0). This should fix https://github.com/cryfs/cryfs/issues/4

Version 0.8.5
---------------
* Fix package manager warning when installing the .deb package
* Offer a default configuration when creating new filesystems
* If the given base or mount directory doesn't exist, offer to create them

Version 0.8.4
---------------
* Offering .deb packages for Debian and Ubuntu
* Compatibility with 32bit systems
* Support files larger than 4GB

Version 0.8.3
---------------
* Ask for password confirmation when creating new filesystem
* Check for new CryFS versions and ask the user to update if a new version is available
* Implemented a mechanism that can show warnings about security bugs to users of a certain CryFS version. Let's hope this won't be necessary ;)
* Compatibility with GCC 4.8 (that allows compiling on Ubuntu 14.04 for example)

Version 0.8.2
---------------
* Mount directory, base directory, logfile and config file can be specified as relative paths
* Improved error messages

Version 0.8.1
---------------
* Config File Encryption: Configuration files are encrypted with two ciphers. The user specifies a password, which is then used with the scrypt KDF to generate the two encryption keys.
  - Inner level: Encrypts the config data using the user specified cipher.
  - Outer level: Encrypts the name of the inner cipher and the inner level ciphertext using aes-256-gcm.
  The config file is padded to hide the size of the configuration data (including the name of the cipher used).
* No external config file needed: If the configuration file is not specified as command line parameter, it will be put into the base directory. This way, the filesystem can be mounted with the password only, without specifying a config file on command line.
* Logfiles: Added a --logfile option to specify where logs should be written to. If the option is not specified, CryFs logs to syslog.
* Running in Background: Fixed daemonization. When CryFs is run without "-f" flag, it will run in background.
* Better error messages when base directory is not existing, not readable or not writeable.
* Allow --cipher=xxx to specify cipher on command line. If cryfs is creating a new filesystem, it will use this cipher. If it is opening an existing filesystem, it will check whether this is the cipher used by it.
* --show-ciphers shows a list of all supported ciphers
* --extpass allows using an external program for password input
* --unmount-idle x automatically unmounts the filesystem after x minutes without a filesystem operation.<|MERGE_RESOLUTION|>--- conflicted
+++ resolved
@@ -1,4 +1,3 @@
-<<<<<<< HEAD
 Version 0.10.0 (unreleased)
 ---------------
 New Features & Improvements:
@@ -15,13 +14,13 @@
 Fixed bugs:
 * `du` shows correct file system size on Mac OS X.
 
-=======
+
 Version 0.9.9 (unreleased)
 --------------
 Improvements:
 * Add --allow-filesystem-upgrade option which will upgrade old file systems without asking the user. This will be especially helpful for GUI tools.
 * Add --version option that shows the CryFS version and exits.
->>>>>>> 5fc0b7ca
+
 
 Version 0.9.8
 --------------
