<<<<<<< HEAD
Version 0.10.2 (unreleased)
---------------
Fixed bugs:
* Fix occasional crash in mkdir() on Windows
* Fix a race condition when a file descriptor is closed while there's read/write requests for that file being processed.

Improvements:
* Better logging when local state can't be loaded


Version 0.10.1
---------------
Fixed bugs:
* If file system migration encounters files or folders with the wrong format in the base directory, it now just ignores them instead of crashing.
* When trying to migrate a file system from CryFS 0.9.3 or older, show an error message suggesting to first open it with 0.9.10 because we can't load that anymore.
* The '--unmount-idle' parameter works again
* Fix building with boost 1.67

Compatibility:
* Fixed some incompatibilities with systems using the musl libc
* Use boost::stacktrace instead of libbacktrace to build stack traces. This fixes a segfault issue with platforms using libexecinfo and is generally more portable.

Other:
* Updated to crypto++ 8.1
* Updated to DokanY 1.2.1
* Unit tests can now be run from any directory


Version 0.10.0
---------------
New Features & Improvements:
* Experimental Windows support
* Integrity checks ensure you notice when someone modifies your file system.
* File system nodes (files, directories, symlinks) store a parent pointer to the directory that contains them. This information can be used in later versions to resolve some synchronization conflicts.
* Allow mounting using system mount tool and /etc/fstab (e.g. mount -t fuse.cryfs basedir mountdir)
* Performance improvements
* Use relatime instead of strictatime (further performance improvement)
* Pass fuse options directly to cryfs (i.e. 'cryfs basedir mountdir -o allow_other' instead of 'cryfs basedir mountdir -- -o allow_other')
* CryFS tells the operating system to lock the encryption key to memory, i.e. not swap it to the disk (note: this is best-effort and cannot be guaranteed. Hibernation, for example, will still write the encryption key to the disk).
* New block size options: 4KB and 16KB
* New default block size: 16KB. This should decrease the size of the ciphertext directory for most users.
* Increased scrypt hardness to (N=1048576, r=4, p=8) to make it harder to crack the key while allowing cryfs to take advantage of multicore machines.
* cryfs-unmount tool to unmount filesystems

Fixed bugs:
* `du` shows correct file system size on Mac OS X.
* On Mac OS X, Finder shows the correct name for the mount directory


=======
Version 0.9.11 (unreleased)
--------------
Fixed bugs:
* Fix a race condition when a file descriptor is closed while there's read/write requests for that file being processed.

>>>>>>> 16f822ca
Version 0.9.10
--------------
Fixed bugs:
* Fixed occasional deadlock (https://github.com/cryfs/cryfs/issues/64)
* Fix for reading empty files out of bounds
* Fixed race condition (https://github.com/cryfs/cryfs/issues/224 and https://github.com/cryfs/cryfs/issues/243)

<<<<<<< HEAD

=======
>>>>>>> 16f822ca
Version 0.9.9
--------------
Improvements:
* Add --allow-filesystem-upgrade option which will upgrade old file systems without asking the user. This will be especially helpful for GUI tools.
* Add --version option that shows the CryFS version and exits.
* When CryFS fails to load a file system, the process stops with a helpful error code, which can be used by GUI tools to show detailed messages.
* Only migrate a file system if the underlying storage format changed


Version 0.9.8
--------------
Compatibility:
* Runs on Debian with FreeBSD kernel
* Runs on FreeBSD 11.1
* Works with Crypto++ 6.0

Improvements:
* added a man page

Fixed bugs:
* `du` shows correct file system size
* Updated spdlog dependency to fix build on newer systems

Version 0.9.7
--------------
Compatibility:
* Runs on FreeBSD
* Works with Clang++ 3.8 (Debian experimental or newer Ubuntu systems)
* Works with GCC 7

Version 0.9.6
---------------
Fixed bugs:
* Fix potential deadlock
* Fix potential crash

Improvements:
* Allow building with -DCRYFS_UPDATE_CHECKS=off, which will create an executable with disabled update checks (the alternative to disable them in the environment also still works).
* Automatically disable update checks when running in noninteractive mode.
* More detailed error reporting if key derivation fails

Compatibility:
* Compatible with libcurl version >= 7.50.0, and <= 7.21.6 (tested down to 7.19.0)
* Compatible with Crypto++ 5.6.4
* Compatible with compilers running under hardening-wrapper

Version 0.9.5
---------------
Fixed Bugs:
* Fixed a bug that prevented mounting a file system on Mac OS X.
* File system operations correctly update the timestamps (access time, modification time and status change time).
* Reacts correctly to fsync() and fdatasync() syscalls by flushing the corresponding data to the disk.

Improvements:
* When mounting an old file system, CryFS will ask before migrating it to the newest version.
* Operating system tools like the mount command or /proc/self/mountinfo report correct file system type and also report the base directory.
* Compatibility with GCC 6

Version 0.9.4
---------------
Improvements:
* Ciphertext blocks are split into subdirectories (before, all were on top level) to reduce number of files per directory. Some unix tools don't work well with directories with too many entries.

Fixed Bugs:
* Renaming a file to an existing file (i.e. overwriting an existing file) didn't free the allocated memory for the overwritten file
* Renaming a file to an existing file could hurt an invariant in the directory layout (directory entries have to be sorted) and doing so could cause files to seemingly disappear.
* Fix a potential deadlock in the cache

Compatibility:
* The generated .deb packages work for any Ubuntu/Debian based distribution, but will not install the package source for automatic updates if it's an unsupported operating system.

Version 0.9.3
---------------
New Features:
* The ciphertext block size is configurable. You can use the "--blocksize" command line argument.
  If not specified, CryFS will ask you for a block size when creating a file system.
* It's easier for tools and scripts to use CryFS:
  If an environment variable CRYFS_FRONTEND=noninteractive is set, we don't ask for options
  (but take default values for everything that's not specified on command line).
  Furthermore, in noninteractive mode, we won't ask for password confirmation when creating a file system.
  The password only has to be sent once to stdin.
* You can disable the automatic update check by setting CRYFS_NO_UPDATE_CHECK=true in your environment.

Fixed Bugs:
* Building CryFS from the GitHub tarball (i.e. when there is no .git directory present) works.
* A bug in the fstat implementation caused problems with some text editors (e.g. nano) falsely thinking a file changed since they opened it.
* When trying to rename a file to an already existing file name, a bug deleted it instead.
* Rename operation allows overwriting existing files, as specified in the rename(2) man page.

Compatibility:
* The generated .deb packages for Debian also work for the Devuan operating system.

Version 0.9.2
---------------
* Experimental support for installing CryFS on Mac OS X using homebrew
  (0.9.2 is not released for Linux)

Version 0.9.1
---------------
* Report file system usage statistics to the operating system (e.g. amount of space used). This information can be queried using the 'df' tool on linux. See https://github.com/cryfs/cryfs/commit/68acc27e88ff5209ca55ddb4e91f5a449d77fb54
* Use stronger scrypt parameters when generating the config file key from the user password. This makes it a bit more secure, but also takes a bit longer to load a file system. See https://github.com/cryfs/cryfs/commit/7f1493ab9210319cab008e71d4ee8f4d7d920f39
* Fix a bug where deleting a non-empty directory could leave some blocks over. See https://github.com/cryfs/cryfs/commit/df041ac84511e4560c4f099cd8cc089d08e05737

Version 0.9.0
---------------
  (warning) file systems created with earlier CryFS versions are incompatible with this release.
* Fully support file access times
* Fix: Password is read from stdin, not from glibc getpass(). This enables external tools (e.g. GUIs) to pass in the password without problems.
* Remove --extpass parameter, because that encourages tool writers to do bad things like storing a password in a file and using --extpass="cat filename".
  The password can now be passed in to stdin without problems, so tools should use that.
* Works with zuluMount GUI, https://mhogomchungu.github.io/zuluCrypt/
* Introduce version flags for file system entities to allow future CryFS versions to be backwards-compatible even if the format changes.
* (for developers) New git repository layout. All subrepositories have been merged to one directory.
* (for developers) Using CMake instead of biicode as build system.

Version 0.8.6
---------------
* Fix a deadlock that was caused when a very high load of parallel resize operations was issued, see https://github.com/cryfs/cryfs/issues/3
* Fix a bug that prevented deleting symlinks, see https://github.com/cryfs/cryfs/issues/2
* Gracefully accept modifications to the file access times instead of failing, although they're not stored yet (they will be stored in 0.9.0). This should fix https://github.com/cryfs/cryfs/issues/4

Version 0.8.5
---------------
* Fix package manager warning when installing the .deb package
* Offer a default configuration when creating new filesystems
* If the given base or mount directory doesn't exist, offer to create them

Version 0.8.4
---------------
* Offering .deb packages for Debian and Ubuntu
* Compatibility with 32bit systems
* Support files larger than 4GB

Version 0.8.3
---------------
* Ask for password confirmation when creating new filesystem
* Check for new CryFS versions and ask the user to update if a new version is available
* Implemented a mechanism that can show warnings about security bugs to users of a certain CryFS version. Let's hope this won't be necessary ;)
* Compatibility with GCC 4.8 (that allows compiling on Ubuntu 14.04 for example)

Version 0.8.2
---------------
* Mount directory, base directory, logfile and config file can be specified as relative paths
* Improved error messages

Version 0.8.1
---------------
* Config File Encryption: Configuration files are encrypted with two ciphers. The user specifies a password, which is then used with the scrypt KDF to generate the two encryption keys.
  - Inner level: Encrypts the config data using the user specified cipher.
  - Outer level: Encrypts the name of the inner cipher and the inner level ciphertext using aes-256-gcm.
  The config file is padded to hide the size of the configuration data (including the name of the cipher used).
* No external config file needed: If the configuration file is not specified as command line parameter, it will be put into the base directory. This way, the filesystem can be mounted with the password only, without specifying a config file on command line.
* Logfiles: Added a --logfile option to specify where logs should be written to. If the option is not specified, CryFs logs to syslog.
* Running in Background: Fixed daemonization. When CryFs is run without "-f" flag, it will run in background.
* Better error messages when base directory is not existing, not readable or not writeable.
* Allow --cipher=xxx to specify cipher on command line. If cryfs is creating a new filesystem, it will use this cipher. If it is opening an existing filesystem, it will check whether this is the cipher used by it.
* --show-ciphers shows a list of all supported ciphers
* --extpass allows using an external program for password input
* --unmount-idle x automatically unmounts the filesystem after x minutes without a filesystem operation.<|MERGE_RESOLUTION|>--- conflicted
+++ resolved
@@ -1,4 +1,3 @@
-<<<<<<< HEAD
 Version 0.10.2 (unreleased)
 ---------------
 Fixed bugs:
@@ -48,13 +47,12 @@
 * On Mac OS X, Finder shows the correct name for the mount directory
 
 
-=======
 Version 0.9.11 (unreleased)
 --------------
 Fixed bugs:
 * Fix a race condition when a file descriptor is closed while there's read/write requests for that file being processed.
 
->>>>>>> 16f822ca
+
 Version 0.9.10
 --------------
 Fixed bugs:
@@ -62,10 +60,7 @@
 * Fix for reading empty files out of bounds
 * Fixed race condition (https://github.com/cryfs/cryfs/issues/224 and https://github.com/cryfs/cryfs/issues/243)
 
-<<<<<<< HEAD
-
-=======
->>>>>>> 16f822ca
+
 Version 0.9.9
 --------------
 Improvements:
