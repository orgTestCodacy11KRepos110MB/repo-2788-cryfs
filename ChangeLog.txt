--- conflicted
+++ resolved
@@ -16,10 +16,7 @@
 Fixed bugs:
 * A comma in the base directory name would make the file system fail to mount, https://github.com/cryfs/cryfs/issues/326
 * Fixed determining the user's homedir: If $HOME and the /etc/passwd entry for the current user contradict each other, now $HOME takes preference over /etc/passwd.
-<<<<<<< HEAD
-=======
 * Fix Android compilation, https://github.com/cryfs/cryfs/issues/345
->>>>>>> d32a9860
 
 
 Version 0.10.2
