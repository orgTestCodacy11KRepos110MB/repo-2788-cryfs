<<<<<<< HEAD
Version 0.11.0
---------------
Backwards Compatibility:
* Filesystems created with CryFS 0.10.x can be mounted without requiring a migration.
* Filesystems created with CryFS 0.11.x can be mounted by CryFS 0.10.x if you configure it to use a cipher supported by CryFS 0.10.x, e.g. AES-256-GCM. The new default, XChaCha20-Poly1305, is not supported by CryFS 0.10.x.

Security:
* Added the XChaCha20-Poly1305 encryption cipher. For new filesystems, this will be the default, but you're still able to create a filesystem with the previous default of AES-256-GCM
  by saying "no" to the "use default settings?" question when creating the file system. Also, old filesystems will not be automatically converted and will keep using AES-256-GCM.
  XChaCha20-Poly1305 is significantly slower than AES-256-GCM on modern CPUs, but it is more secure for large filesystems (>64GB).
  For AES-256-GCM, it is recommended to encrypt at most 2^32 blocks, which at the CryFS default block size of 16KB would be 64GB. The more the filesystem grows above that, the
  more likely it gets that a nonce gets reused and the two corresponding blocks become decryptable by an adversary. Other blocks would not be affected, but an adversary being
  able to access those two blocks (i.e. 64KB of the stored data) is bad enough. See Section 8.3 in https://nvlpubs.nist.gov/nistpubs/Legacy/SP/nistspecialpublication800-38d.pdf
  XChaCha20-Poly1305 does not suffer from this constraint and stays secure even if the filesystem gets very large.

New platforms:
* CryFS now works on devices with Apple M1 silicon

Build changes:
* Switch to Conan package manager
* Allow an easy way to modify how the dependencies are found. This is mostly helpful for package maintainers. See "Using local dependencies" in the README.
* Build with macFUSE instead of osxfuse on OSX
* Now requires CMake 3.10 or later, and GCC 7 or later, or Clang 7 or later
* Fix a build issue on Gentoo systems
* Fix a build issue when building with boost 1.77

Improvements:
* Display the file system configuration when mounting a file system
* Now shows a better error message when failing to load the config file that distinguishes between "wrong password" and "config file not found".

New features:
* Add support for atime mount options (noatime, strictatime, relatime, atime, nodiratime).
* The new default is now *noatime* (in 0.10.x is was relatime).
  Noatime reduces the amount of writes necessary and with that reduces the probability of synchronization conflicts,
  and the probability of corrupted file systems if a power outage happens while writing.
* Add an --immediate flag to cryfs-unmount that tries to unmount immediately and doesn't wait for processes to release their locks on the file system.
* Add a --create-missing-basedir and --create-missing-mountpoint flag to create the base directory and mount directory respectively, if they don't exist, skipping the confirmation prompt.

Other:
* Updated to spdlog 1.8.5
* Updated to ranges-v3 0.11.0
* Updated to boost 1.75
* Updated to crypto++ 8.5


Version 0.10.4 (unreleased)
=======
Version 0.10.4
>>>>>>> 2514e123
--------------
Fixed bugs:
* Fixed an issue when compiling with GCC 11, see https://github.com/cryfs/cryfs/issues/389


Version 0.10.3
---------------
Fixed bugs:
* A comma in the base directory name would make the file system fail to mount, https://github.com/cryfs/cryfs/issues/326
* Fixed determining the user's homedir: If $HOME and the /etc/passwd entry for the current user contradict each other, now $HOME takes preference over /etc/passwd.
* Fix Android compilation, https://github.com/cryfs/cryfs/issues/345
* Remove cryfs-stats tool which isn't ready yet and could destroy the file system
* Fixed crash on startup when running in an environment that doesn't have $HOME set (e.g. an empty env), https://github.com/cryfs/cryfs/issues/374


Version 0.10.2
---------------
Fixed bugs:
* Fix occasional crash in mkdir() on Windows
* Fix a race condition when a file descriptor is closed while there's read/write requests for that file being processed.

Improvements:
* Better logging when local state can't be loaded

Other:
* Updated to crypto++ 8.2


Version 0.10.1
---------------
Fixed bugs:
* If file system migration encounters files or folders with the wrong format in the base directory, it now just ignores them instead of crashing.
* When trying to migrate a file system from CryFS 0.9.3 or older, show an error message suggesting to first open it with 0.9.10 because we can't load that anymore.
* The '--unmount-idle' parameter works again
* Fix building with boost 1.67

Compatibility:
* Fixed some incompatibilities with systems using the musl libc
* Use boost::stacktrace instead of libbacktrace to build stack traces. This fixes a segfault issue with platforms using libexecinfo and is generally more portable.

Other:
* Updated to crypto++ 8.1
* Updated to DokanY 1.2.1
* Unit tests can now be run from any directory


Version 0.10.0
---------------
New Features & Improvements:
* Experimental Windows support
* Integrity checks ensure you notice when someone modifies your file system.
* File system nodes (files, directories, symlinks) store a parent pointer to the directory that contains them. This information can be used in later versions to resolve some synchronization conflicts.
* Allow mounting using system mount tool and /etc/fstab (e.g. mount -t fuse.cryfs basedir mountdir)
* Performance improvements
* Use relatime instead of strictatime (further performance improvement)
* Pass fuse options directly to cryfs (i.e. 'cryfs basedir mountdir -o allow_other' instead of 'cryfs basedir mountdir -- -o allow_other')
* CryFS tells the operating system to lock the encryption key to memory, i.e. not swap it to the disk (note: this is best-effort and cannot be guaranteed. Hibernation, for example, will still write the encryption key to the disk).
* New block size options: 4KB and 16KB
* New default block size: 16KB. This should decrease the size of the ciphertext directory for most users.
* Increased scrypt hardness to (N=1048576, r=4, p=8) to make it harder to crack the key while allowing cryfs to take advantage of multicore machines.
* cryfs-unmount tool to unmount filesystems

Fixed bugs:
* `du` shows correct file system size on Mac OS X.
* On Mac OS X, Finder shows the correct name for the mount directory


Version 0.9.11
--------------
Fixed bugs:
* Fix a race condition when a file descriptor is closed while there's read/write requests for that file being processed.


Version 0.9.10
--------------
Fixed bugs:
* Fixed occasional deadlock (https://github.com/cryfs/cryfs/issues/64)
* Fix for reading empty files out of bounds
* Fixed race condition (https://github.com/cryfs/cryfs/issues/224 and https://github.com/cryfs/cryfs/issues/243)


Version 0.9.9
--------------
Improvements:
* Add --allow-filesystem-upgrade option which will upgrade old file systems without asking the user. This will be especially helpful for GUI tools.
* Add --version option that shows the CryFS version and exits.
* When CryFS fails to load a file system, the process stops with a helpful error code, which can be used by GUI tools to show detailed messages.
* Only migrate a file system if the underlying storage format changed


Version 0.9.8
--------------
Compatibility:
* Runs on Debian with FreeBSD kernel
* Runs on FreeBSD 11.1
* Works with Crypto++ 6.0

Improvements:
* added a man page

Fixed bugs:
* `du` shows correct file system size
* Updated spdlog dependency to fix build on newer systems

Version 0.9.7
--------------
Compatibility:
* Runs on FreeBSD
* Works with Clang++ 3.8 (Debian experimental or newer Ubuntu systems)
* Works with GCC 7

Version 0.9.6
---------------
Fixed bugs:
* Fix potential deadlock
* Fix potential crash

Improvements:
* Allow building with -DCRYFS_UPDATE_CHECKS=off, which will create an executable with disabled update checks (the alternative to disable them in the environment also still works).
* Automatically disable update checks when running in noninteractive mode.
* More detailed error reporting if key derivation fails

Compatibility:
* Compatible with libcurl version >= 7.50.0, and <= 7.21.6 (tested down to 7.19.0)
* Compatible with Crypto++ 5.6.4
* Compatible with compilers running under hardening-wrapper

Version 0.9.5
---------------
Fixed Bugs:
* Fixed a bug that prevented mounting a file system on Mac OS X.
* File system operations correctly update the timestamps (access time, modification time and status change time).
* Reacts correctly to fsync() and fdatasync() syscalls by flushing the corresponding data to the disk.

Improvements:
* When mounting an old file system, CryFS will ask before migrating it to the newest version.
* Operating system tools like the mount command or /proc/self/mountinfo report correct file system type and also report the base directory.
* Compatibility with GCC 6

Version 0.9.4
---------------
Improvements:
* Ciphertext blocks are split into subdirectories (before, all were on top level) to reduce number of files per directory. Some unix tools don't work well with directories with too many entries.

Fixed Bugs:
* Renaming a file to an existing file (i.e. overwriting an existing file) didn't free the allocated memory for the overwritten file
* Renaming a file to an existing file could hurt an invariant in the directory layout (directory entries have to be sorted) and doing so could cause files to seemingly disappear.
* Fix a potential deadlock in the cache

Compatibility:
* The generated .deb packages work for any Ubuntu/Debian based distribution, but will not install the package source for automatic updates if it's an unsupported operating system.

Version 0.9.3
---------------
New Features:
* The ciphertext block size is configurable. You can use the "--blocksize" command line argument.
  If not specified, CryFS will ask you for a block size when creating a file system.
* It's easier for tools and scripts to use CryFS:
  If an environment variable CRYFS_FRONTEND=noninteractive is set, we don't ask for options
  (but take default values for everything that's not specified on command line).
  Furthermore, in noninteractive mode, we won't ask for password confirmation when creating a file system.
  The password only has to be sent once to stdin.
* You can disable the automatic update check by setting CRYFS_NO_UPDATE_CHECK=true in your environment.

Fixed Bugs:
* Building CryFS from the GitHub tarball (i.e. when there is no .git directory present) works.
* A bug in the fstat implementation caused problems with some text editors (e.g. nano) falsely thinking a file changed since they opened it.
* When trying to rename a file to an already existing file name, a bug deleted it instead.
* Rename operation allows overwriting existing files, as specified in the rename(2) man page.

Compatibility:
* The generated .deb packages for Debian also work for the Devuan operating system.

Version 0.9.2
---------------
* Experimental support for installing CryFS on Mac OS X using homebrew
  (0.9.2 is not released for Linux)

Version 0.9.1
---------------
* Report file system usage statistics to the operating system (e.g. amount of space used). This information can be queried using the 'df' tool on linux. See https://github.com/cryfs/cryfs/commit/68acc27e88ff5209ca55ddb4e91f5a449d77fb54
* Use stronger scrypt parameters when generating the config file key from the user password. This makes it a bit more secure, but also takes a bit longer to load a file system. See https://github.com/cryfs/cryfs/commit/7f1493ab9210319cab008e71d4ee8f4d7d920f39
* Fix a bug where deleting a non-empty directory could leave some blocks over. See https://github.com/cryfs/cryfs/commit/df041ac84511e4560c4f099cd8cc089d08e05737

Version 0.9.0
---------------
  (warning) file systems created with earlier CryFS versions are incompatible with this release.
* Fully support file access times
* Fix: Password is read from stdin, not from glibc getpass(). This enables external tools (e.g. GUIs) to pass in the password without problems.
* Remove --extpass parameter, because that encourages tool writers to do bad things like storing a password in a file and using --extpass="cat filename".
  The password can now be passed in to stdin without problems, so tools should use that.
* Works with zuluMount GUI, https://mhogomchungu.github.io/zuluCrypt/
* Introduce version flags for file system entities to allow future CryFS versions to be backwards-compatible even if the format changes.
* (for developers) New git repository layout. All subrepositories have been merged to one directory.
* (for developers) Using CMake instead of biicode as build system.

Version 0.8.6
---------------
* Fix a deadlock that was caused when a very high load of parallel resize operations was issued, see https://github.com/cryfs/cryfs/issues/3
* Fix a bug that prevented deleting symlinks, see https://github.com/cryfs/cryfs/issues/2
* Gracefully accept modifications to the file access times instead of failing, although they're not stored yet (they will be stored in 0.9.0). This should fix https://github.com/cryfs/cryfs/issues/4

Version 0.8.5
---------------
* Fix package manager warning when installing the .deb package
* Offer a default configuration when creating new filesystems
* If the given base or mount directory doesn't exist, offer to create them

Version 0.8.4
---------------
* Offering .deb packages for Debian and Ubuntu
* Compatibility with 32bit systems
* Support files larger than 4GB

Version 0.8.3
---------------
* Ask for password confirmation when creating new filesystem
* Check for new CryFS versions and ask the user to update if a new version is available
* Implemented a mechanism that can show warnings about security bugs to users of a certain CryFS version. Let's hope this won't be necessary ;)
* Compatibility with GCC 4.8 (that allows compiling on Ubuntu 14.04 for example)

Version 0.8.2
---------------
* Mount directory, base directory, logfile and config file can be specified as relative paths
* Improved error messages

Version 0.8.1
---------------
* Config File Encryption: Configuration files are encrypted with two ciphers. The user specifies a password, which is then used with the scrypt KDF to generate the two encryption keys.
  - Inner level: Encrypts the config data using the user specified cipher.
  - Outer level: Encrypts the name of the inner cipher and the inner level ciphertext using aes-256-gcm.
  The config file is padded to hide the size of the configuration data (including the name of the cipher used).
* No external config file needed: If the configuration file is not specified as command line parameter, it will be put into the base directory. This way, the filesystem can be mounted with the password only, without specifying a config file on command line.
* Logfiles: Added a --logfile option to specify where logs should be written to. If the option is not specified, CryFs logs to syslog.
* Running in Background: Fixed daemonization. When CryFs is run without "-f" flag, it will run in background.
* Better error messages when base directory is not existing, not readable or not writeable.
* Allow --cipher=xxx to specify cipher on command line. If cryfs is creating a new filesystem, it will use this cipher. If it is opening an existing filesystem, it will check whether this is the cipher used by it.
* --show-ciphers shows a list of all supported ciphers
* --extpass allows using an external program for password input
* --unmount-idle x automatically unmounts the filesystem after x minutes without a filesystem operation.<|MERGE_RESOLUTION|>--- conflicted
+++ resolved
@@ -1,4 +1,3 @@
-<<<<<<< HEAD
 Version 0.11.0
 ---------------
 Backwards Compatibility:
@@ -44,10 +43,7 @@
 * Updated to crypto++ 8.5
 
 
-Version 0.10.4 (unreleased)
-=======
 Version 0.10.4
->>>>>>> 2514e123
 --------------
 Fixed bugs:
 * Fixed an issue when compiling with GCC 11, see https://github.com/cryfs/cryfs/issues/389
